--- conflicted
+++ resolved
@@ -28,11 +28,8 @@
 module Example223_NaturalConvection2D
 
 using GradientRobustMultiPhysics
-<<<<<<< HEAD
 using ExtendableGrids
-=======
 using Printf
->>>>>>> 8ca8605d
 
 ## boundary data for temperature on bottom
 T_bottom = DataFunction((T,x) -> (T[1] = 2*(1-cos(2*pi*x[1]))), [1,2]; dependencies = "X", quadorder = 4)
