--- conflicted
+++ resolved
@@ -23,16 +23,9 @@
 DiffResults = "^1.0.0"
 DocStringExtensions = "^0.8"
 ExtendableGrids = "^0.7.6"
-<<<<<<< HEAD
 ExtendableSparse = "0.6"
 ForwardDiff = "^0.10"
 GridVisualize = "0.1,0.2"
 StaticArrays = "1"
-=======
-ExtendableSparse = "^0.6.1"
-ForwardDiff = "^0.10.0"
-GridVisualize = "^0.1"
-StaticArrays = "^1.0.1"
 WriteVTK = "^1.9.2"
->>>>>>> b50ab9d0
 julia = "^1.5"